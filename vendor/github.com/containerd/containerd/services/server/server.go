/*
   Copyright The containerd Authors.

   Licensed under the Apache License, Version 2.0 (the "License");
   you may not use this file except in compliance with the License.
   You may obtain a copy of the License at

       http://www.apache.org/licenses/LICENSE-2.0

   Unless required by applicable law or agreed to in writing, software
   distributed under the License is distributed on an "AS IS" BASIS,
   WITHOUT WARRANTIES OR CONDITIONS OF ANY KIND, either express or implied.
   See the License for the specific language governing permissions and
   limitations under the License.
*/

package server

import (
	"context"
	"expvar"
	"io"
	"net"
	"net/http"
	"net/http/pprof"
	"os"
	"path/filepath"
	"strings"
	"sync"
	"time"

	csapi "github.com/containerd/containerd/api/services/content/v1"
	ssapi "github.com/containerd/containerd/api/services/snapshots/v1"
	"github.com/containerd/containerd/content"
	"github.com/containerd/containerd/content/local"
	csproxy "github.com/containerd/containerd/content/proxy"
	"github.com/containerd/containerd/defaults"
	"github.com/containerd/containerd/events/exchange"
	"github.com/containerd/containerd/log"
	"github.com/containerd/containerd/metadata"
	"github.com/containerd/containerd/pkg/dialer"
	"github.com/containerd/containerd/plugin"
	srvconfig "github.com/containerd/containerd/services/server/config"
	"github.com/containerd/containerd/snapshots"
	ssproxy "github.com/containerd/containerd/snapshots/proxy"
	metrics "github.com/docker/go-metrics"
	grpc_prometheus "github.com/grpc-ecosystem/go-grpc-prometheus"
	"github.com/pkg/errors"
	bolt "go.etcd.io/bbolt"
	"google.golang.org/grpc"
)

<<<<<<< HEAD
// New creates and initializes a new containerd server
func New(ctx context.Context, config *srvconfig.Config) (*Server, error) {
=======
// CreateTopLevelDirectories creates the top-level root and state directories.
func CreateTopLevelDirectories(config *srvconfig.Config) error {
>>>>>>> f58105a7
	switch {
	case config.Root == "":
		return errors.New("root must be specified")
	case config.State == "":
		return errors.New("state must be specified")
	case config.Root == config.State:
		return errors.New("root and state must be different paths")
	}

	if err := os.MkdirAll(config.Root, 0711); err != nil {
		return err
	}
	if err := os.MkdirAll(config.State, 0711); err != nil {
		return err
	}
	return nil
}

// New creates and initializes a new containerd server
func New(ctx context.Context, config *srvconfig.Config) (*Server, error) {
	if err := apply(ctx, config); err != nil {
		return nil, err
	}
	plugins, err := LoadPlugins(ctx, config)
	if err != nil {
		return nil, err
	}

	serverOpts := []grpc.ServerOption{
		grpc.UnaryInterceptor(grpc_prometheus.UnaryServerInterceptor),
		grpc.StreamInterceptor(grpc_prometheus.StreamServerInterceptor),
	}
	if config.GRPC.MaxRecvMsgSize > 0 {
		serverOpts = append(serverOpts, grpc.MaxRecvMsgSize(config.GRPC.MaxRecvMsgSize))
	}
	if config.GRPC.MaxSendMsgSize > 0 {
		serverOpts = append(serverOpts, grpc.MaxSendMsgSize(config.GRPC.MaxSendMsgSize))
	}
	rpc := grpc.NewServer(serverOpts...)
	var (
		services []plugin.Service
		s        = &Server{
			rpc:    rpc,
			events: exchange.NewExchange(),
			config: config,
		}
		initialized = plugin.NewPluginSet()
	)
	for _, p := range plugins {
		id := p.URI()
		log.G(ctx).WithField("type", p.Type).Infof("loading plugin %q...", id)

		initContext := plugin.NewContext(
			ctx,
			p,
			initialized,
			config.Root,
			config.State,
		)
		initContext.Events = s.events
		initContext.Address = config.GRPC.Address

		// load the plugin specific configuration if it is provided
		if p.Config != nil {
			pluginConfig, err := config.Decode(p.ID, p.Config)
			if err != nil {
				return nil, err
			}
			initContext.Config = pluginConfig
		}
		result := p.Init(initContext)
		if err := initialized.Add(result); err != nil {
			return nil, errors.Wrapf(err, "could not add plugin result to plugin set")
		}

		instance, err := result.Instance()
		if err != nil {
			if plugin.IsSkipPlugin(err) {
				log.G(ctx).WithError(err).WithField("type", p.Type).Infof("skip loading plugin %q...", id)
			} else {
				log.G(ctx).WithError(err).Warnf("failed to load plugin %s", id)
			}
			continue
		}
		// check for grpc services that should be registered with the server
		if service, ok := instance.(plugin.Service); ok {
			services = append(services, service)
		}
		s.plugins = append(s.plugins, result)
	}
	// register services after all plugins have been initialized
	for _, service := range services {
		if err := service.Register(rpc); err != nil {
			return nil, err
		}
	}
	return s, nil
}

// Server is the containerd main daemon
type Server struct {
	rpc     *grpc.Server
	events  *exchange.Exchange
	config  *srvconfig.Config
	plugins []*plugin.Plugin
}

// ServeGRPC provides the containerd grpc APIs on the provided listener
func (s *Server) ServeGRPC(l net.Listener) error {
	if s.config.Metrics.GRPCHistogram {
		// enable grpc time histograms to measure rpc latencies
		grpc_prometheus.EnableHandlingTimeHistogram()
	}
	// before we start serving the grpc API register the grpc_prometheus metrics
	// handler.  This needs to be the last service registered so that it can collect
	// metrics for every other service
	grpc_prometheus.Register(s.rpc)
	return trapClosedConnErr(s.rpc.Serve(l))
}

// ServeMetrics provides a prometheus endpoint for exposing metrics
func (s *Server) ServeMetrics(l net.Listener) error {
	m := http.NewServeMux()
	m.Handle("/v1/metrics", metrics.Handler())
	return trapClosedConnErr(http.Serve(l, m))
}

// ServeDebug provides a debug endpoint
func (s *Server) ServeDebug(l net.Listener) error {
	// don't use the default http server mux to make sure nothing gets registered
	// that we don't want to expose via containerd
	m := http.NewServeMux()
	m.Handle("/debug/vars", expvar.Handler())
	m.Handle("/debug/pprof/", http.HandlerFunc(pprof.Index))
	m.Handle("/debug/pprof/cmdline", http.HandlerFunc(pprof.Cmdline))
	m.Handle("/debug/pprof/profile", http.HandlerFunc(pprof.Profile))
	m.Handle("/debug/pprof/symbol", http.HandlerFunc(pprof.Symbol))
	m.Handle("/debug/pprof/trace", http.HandlerFunc(pprof.Trace))
	return trapClosedConnErr(http.Serve(l, m))
}

// Stop the containerd server canceling any open connections
func (s *Server) Stop() {
	s.rpc.Stop()
	for i := len(s.plugins) - 1; i >= 0; i-- {
		p := s.plugins[i]
		instance, err := p.Instance()
		if err != nil {
			log.L.WithError(err).WithField("id", p.Registration.ID).
				Errorf("could not get plugin instance")
			continue
		}
		closer, ok := instance.(io.Closer)
		if !ok {
			continue
		}
		if err := closer.Close(); err != nil {
			log.L.WithError(err).WithField("id", p.Registration.ID).
				Errorf("failed to close plugin")
		}
	}
}

// LoadPlugins loads all plugins into containerd and generates an ordered graph
// of all plugins.
func LoadPlugins(ctx context.Context, config *srvconfig.Config) ([]*plugin.Registration, error) {
	// load all plugins into containerd
	if err := plugin.Load(filepath.Join(config.Root, "plugins")); err != nil {
		return nil, err
	}
	// load additional plugins that don't automatically register themselves
	plugin.Register(&plugin.Registration{
		Type: plugin.ContentPlugin,
		ID:   "content",
		InitFn: func(ic *plugin.InitContext) (interface{}, error) {
			ic.Meta.Exports["root"] = ic.Root
			return local.NewStore(ic.Root)
		},
	})
	plugin.Register(&plugin.Registration{
		Type: plugin.MetadataPlugin,
		ID:   "bolt",
		Requires: []plugin.Type{
			plugin.ContentPlugin,
			plugin.SnapshotPlugin,
		},
		InitFn: func(ic *plugin.InitContext) (interface{}, error) {
			if err := os.MkdirAll(ic.Root, 0711); err != nil {
				return nil, err
			}
			cs, err := ic.Get(plugin.ContentPlugin)
			if err != nil {
				return nil, err
			}

			snapshottersRaw, err := ic.GetByType(plugin.SnapshotPlugin)
			if err != nil {
				return nil, err
			}

			snapshotters := make(map[string]snapshots.Snapshotter)
			for name, sn := range snapshottersRaw {
				sn, err := sn.Instance()
				if err != nil {
					if !plugin.IsSkipPlugin(err) {
						log.G(ic.Context).WithError(err).
							Warnf("could not use snapshotter %v in metadata plugin", name)
					}
					continue
				}
				snapshotters[name] = sn.(snapshots.Snapshotter)
			}

			path := filepath.Join(ic.Root, "meta.db")
			ic.Meta.Exports["path"] = path

			db, err := bolt.Open(path, 0644, nil)
			if err != nil {
				return nil, err
			}
			mdb := metadata.NewDB(db, cs.(content.Store), snapshotters)
			if err := mdb.Init(ic.Context); err != nil {
				return nil, err
			}
			return mdb, nil
		},
	})

	clients := &proxyClients{}
	for name, pp := range config.ProxyPlugins {
		var (
			t plugin.Type
			f func(*grpc.ClientConn) interface{}

			address = pp.Address
		)

		switch pp.Type {
		case string(plugin.SnapshotPlugin), "snapshot":
			t = plugin.SnapshotPlugin
			ssname := name
			f = func(conn *grpc.ClientConn) interface{} {
				return ssproxy.NewSnapshotter(ssapi.NewSnapshotsClient(conn), ssname)
			}

		case string(plugin.ContentPlugin), "content":
			t = plugin.ContentPlugin
			f = func(conn *grpc.ClientConn) interface{} {
				return csproxy.NewContentStore(csapi.NewContentClient(conn))
			}
		default:
			log.G(ctx).WithField("type", pp.Type).Warn("unknown proxy plugin type")
		}

		plugin.Register(&plugin.Registration{
			Type: t,
			ID:   name,
			InitFn: func(ic *plugin.InitContext) (interface{}, error) {
				ic.Meta.Exports["address"] = address
				conn, err := clients.getClient(address)
				if err != nil {
					return nil, err
				}
				return f(conn), nil
			},
		})

	}

	// return the ordered graph for plugins
	return plugin.Graph(config.DisabledPlugins), nil
}

type proxyClients struct {
	m       sync.Mutex
	clients map[string]*grpc.ClientConn
}

func (pc *proxyClients) getClient(address string) (*grpc.ClientConn, error) {
	pc.m.Lock()
	defer pc.m.Unlock()
	if pc.clients == nil {
		pc.clients = map[string]*grpc.ClientConn{}
	} else if c, ok := pc.clients[address]; ok {
		return c, nil
	}

	gopts := []grpc.DialOption{
		grpc.WithInsecure(),
		grpc.WithBackoffMaxDelay(3 * time.Second),
		grpc.WithDialer(dialer.Dialer),

		// TODO(stevvooe): We may need to allow configuration of this on the client.
		grpc.WithDefaultCallOptions(grpc.MaxCallRecvMsgSize(defaults.DefaultMaxRecvMsgSize)),
		grpc.WithDefaultCallOptions(grpc.MaxCallSendMsgSize(defaults.DefaultMaxSendMsgSize)),
	}

	conn, err := grpc.Dial(dialer.DialAddress(address), gopts...)
	if err != nil {
		return nil, errors.Wrapf(err, "failed to dial %q", address)
	}

	pc.clients[address] = conn

	return conn, nil
}

func trapClosedConnErr(err error) error {
	if err == nil {
		return nil
	}
	if strings.Contains(err.Error(), "use of closed network connection") {
		return nil
	}
	return err
}<|MERGE_RESOLUTION|>--- conflicted
+++ resolved
@@ -50,13 +50,8 @@
 	"google.golang.org/grpc"
 )
 
-<<<<<<< HEAD
-// New creates and initializes a new containerd server
-func New(ctx context.Context, config *srvconfig.Config) (*Server, error) {
-=======
 // CreateTopLevelDirectories creates the top-level root and state directories.
 func CreateTopLevelDirectories(config *srvconfig.Config) error {
->>>>>>> f58105a7
 	switch {
 	case config.Root == "":
 		return errors.New("root must be specified")
